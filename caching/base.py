--- conflicted
+++ resolved
@@ -252,40 +252,6 @@
         raise StopIteration
 
 
-<<<<<<< HEAD
-def flush_key(obj):
-    """We put flush lists in the flush: namespace."""
-    key = obj if isinstance(obj, basestring) else obj.cache_key
-    return FLUSH + make_key(key, with_locale=False)
-
-
-def add_to_flush_list(mapping):
-    """Update flush lists with the {flush_key: [query_key,...]} map."""
-    flush_lists = collections.defaultdict(set)
-    flush_lists.update(cache.get_many(mapping.keys()))
-    for key, list_ in mapping.items():
-        if flush_lists[key] is None:
-            flush_lists[key] = set(list_)
-        else:
-            flush_lists[key].update(list_)
-    cache.set_many(flush_lists)
-
-
-def make_key(k, with_locale=True):
-    """Generate the full key for ``k``, with a prefix."""
-    key = encoding.smart_str('%s:%s' % (CACHE_PREFIX, k))
-    if with_locale:
-        key += encoding.smart_str(translation.get_language())
-    # memcached keys must be < 250 bytes and w/o whitespace, but it's nice
-    # to see the keys when using locmem.
-    if 'memcached' in cache.scheme:
-        return hashlib.md5(key).hexdigest()
-    else:
-        return key
-
-
-=======
->>>>>>> 7ffe24a9
 def _function_cache_key(key):
     return make_key('f:%s' % key, with_locale=True)
 
